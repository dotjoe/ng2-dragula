--- conflicted
+++ resolved
@@ -221,10 +221,10 @@
     let dragModel: any;
     let dragIndex: number;
     let dropIndex: number;
-    drake.on('dragend', (el:any) => {
+    drake.on('dragend', (el: any) => {
       this.setDragIndex(dragModel, -1);
     });
-    drake.on('cancel', (el:any, source:any) => {
+    drake.on('cancel', (el: any, source: any) => {
       if (this.isVirtualizedDrag(dragModel)) {
         this.removeElement(el); // element must be removed for ngFor to apply correctly
       }
@@ -235,7 +235,7 @@
       }
       let sourceModel = drake.models[drake.containers.indexOf(source)];
       if (sourceModel.slice) {
-       sourceModel = sourceModel.slice(0); // clone it
+        sourceModel = sourceModel.slice(0); // clone it
       }
       const item = sourceModel.splice(dragIndex, 1)[0];
       this.dispatch$.next({
@@ -253,65 +253,23 @@
       dragModel = drake.models[drake.containers.indexOf(source)];
       this.setDragIndex(dragModel, dragIndex);
     });
-<<<<<<< HEAD
-    drake.on('drop', (dropElm: any, target: Element, source: Element, sibling?: Element) => {
-      if (!drake.models || !target) {
-        return;
-      }
-      dropIndex = this.domIndexOf(dropElm, target, drake);
-      let sourceModel = drake.models[drake.containers.indexOf(source)];
-      let targetModel = drake.models[drake.containers.indexOf(target)];
-      let item: any;
-      if (target === source) {
-        if (this.isVirtualizedDrag(sourceModel)) {
-          this.removeElement(dropElm); // element must be removed for ngFor to apply correctly
-        }
-        if (sourceModel.slice) {
-          sourceModel = sourceModel.slice(0);
-        }
-        item = sourceModel.splice(dragIndex, 1)[0];
-        sourceModel.splice(dropIndex, 0, item);
-        // this was true before we cloned and updated sourceModel,
-        // but targetModel still has the old value
-        targetModel = sourceModel;
-      } else {
-        const isCopying = dragElm !== dropElm;
-        item = this.getItem(sourceModel, dragIndex);
-        
-        if (isCopying) {
-          if (!options.copyItem) {
-            throw new Error("If you have enabled `copy` on a group, you must provide a `copyItem` function.");
-          };
-          item = options.copyItem(item);
-        }
-
-        if (!isCopying) {
-          if (sourceModel.slice) {
-            sourceModel = sourceModel.slice(0);
-          }
-          sourceModel.splice(dragIndex, 1);
-        }
-
-        if (targetModel.slice) {
-          targetModel = targetModel.slice(0);
-        }
-
-        targetModel.splice(dropIndex, 0, item);
-
-        this.removeElement(dropElm); // element must be removed for ngFor to apply correctly
-=======
     drake.on(
       'drop',
       (dropElm: any, target: Element, source: Element, sibling?: Element) => {
         if (!drake.models || !target) {
           return;
         }
-        dropIndex = this.domIndexOf(dropElm, target);
+        dropIndex = this.domIndexOf(dropElm, target, drake);
         let sourceModel = drake.models[drake.containers.indexOf(source)];
         let targetModel = drake.models[drake.containers.indexOf(target)];
         let item: any;
         if (target === source) {
-          sourceModel = sourceModel.slice(0);
+          if (this.isVirtualizedDrag(sourceModel)) {
+            this.removeElement(dropElm); // element must be removed for ngFor to apply correctly
+          }
+          if (sourceModel.slice) {
+            sourceModel = sourceModel.slice(0);
+          }
           item = sourceModel.splice(dragIndex, 1)[0];
           sourceModel.splice(dropIndex, 0, item);
           // this was true before we cloned and updated sourceModel,
@@ -319,7 +277,8 @@
           targetModel = sourceModel;
         } else {
           const isCopying = dragElm !== dropElm;
-          item = sourceModel[dragIndex];
+          item = this.getItem(sourceModel, dragIndex);
+
           if (isCopying) {
             if (!options.copyItem) {
               throw new Error(
@@ -330,18 +289,21 @@
           }
 
           if (!isCopying) {
-            sourceModel = sourceModel.slice(0);
+            if (sourceModel.slice) {
+              sourceModel = sourceModel.slice(0);
+            }
             sourceModel.splice(dragIndex, 1);
           }
-          targetModel = targetModel.slice(0);
+
+          if (targetModel.slice) {
+            targetModel = targetModel.slice(0);
+          }
+
           targetModel.splice(dropIndex, 0, item);
-          if (isCopying) {
-            try {
-              target.removeChild(dropElm);
-              // eslint-disable-next-line no-empty
-            } catch (e) {}
-          }
-        }
+
+          this.removeElement(dropElm); // element must be removed for ngFor to apply correctly
+        }
+
         this.dispatch$.next({
           event: EventTypes.DropModel,
           name,
@@ -357,7 +319,6 @@
             dropIndex,
           ],
         });
->>>>>>> 288bbdb3
       }
     );
   }
@@ -388,7 +349,7 @@
             this.dispatch$.next({ event, name, args });
           });
           break;
-        
+
         case EventTypes.Cancel:
         case EventTypes.Remove:
         case EventTypes.Shadow:
@@ -411,10 +372,10 @@
           break;
 
         case EventTypes.RemoveModel:
-            group.drake.on(event, (...args: any[]) => {
-              this.dispatch$.next({ event, name, args });
-            });
-            break;
+          group.drake.on(event, (...args: any[]) => {
+            this.dispatch$.next({ event, name, args });
+          });
+          break;
         default:
           break;
       }
@@ -441,7 +402,7 @@
     const model = drake.models[drake.containers.indexOf(parent)];
     if (model && model.translateDomIndex) {
       return model.translateDomIndex(domIndex);
-    }       
+    }
 
     return domIndex;
   }
@@ -455,8 +416,8 @@
 
   /**
    * Let the model know about the currently dragged index so it can update it's virtualizedDrag property.
-   * @param model 
-   * @param index 
+   * @param model
+   * @param index
    */
   private setDragIndex(model: any, index: number) {
     if (model && model.setDragIndex) {
@@ -467,7 +428,7 @@
   private removeElement(el: Element) {
     try {
       el.parentNode && el.parentNode.removeChild(el);
-    // eslint-disable-next-line no-empty
+      // eslint-disable-next-line no-empty
     } catch (e) {}
   }
 }